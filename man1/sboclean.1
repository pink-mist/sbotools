--- conflicted
+++ resolved
@@ -1,8 +1,4 @@
-<<<<<<< HEAD
-.TH sboclean 1 "Boomtime, Bureaucracy 58, 3178 YOLD" "sbotools 0.10 fnord" dawnrazor.net
-=======
 .TH sboclean 1 "Boomtime, Bureaucracy 58, 3178 YOLD" "sbotools 1.1 fnord" dawnrazor.net
->>>>>>> b9036db1
 .SH NAME
 .P
 sboclean - clean files left around by sbotools.
