--- conflicted
+++ resolved
@@ -1,8 +1,4 @@
-<<<<<<< HEAD
-.TH sboupgrade 1 "Boomtime, Bureaucracy 58, 3178 YOLD" "sbotools 0.10 fnord" dawnrazor.net
-=======
 .TH sboupgrade 1 "Boomtime, Bureaucracy 58, 3178 YOLD" "sbotools 1.1 fnord" dawnrazor.net
->>>>>>> b9036db1
 .SH NAME
 .P
 sboupgrade - install or upgrade slackbuilds
@@ -11,11 +7,7 @@
 sboupgrade [-h|-v] [-c TRUE|FALSE] [-d TRUE|FALSE] [-j #|FALSE] [-fNrRiz] sbo_name (sbo_name)
 .SH DESCRIPTION
 .P
-<<<<<<< HEAD
-sboupgrade is used to upgrade packages installed from slackbuilds. If the -r flag is NOT specified, sboupgrade will attempt to grok a list of requirements in the README for a given slackbuild. If such a list exists, sboupgrade will look to see whether or not those requirements are already installed, and if not, it will ask whether or not it should attempt to install them first. This is recursive, so that ordering happens correctly. Note that this method is FAR from foolproof, which is part of the reason this does not happen if the README is bypassed. sboupgrade will also note groupadd and useradd commands in README files and offer to run those first. If the README documents options of the KEY=value form, sboupgrade will offer the opportunity to set such options.
-=======
 sboupgrade is used to upgrade packages installed from slackbuilds. If the -r flag is NOT specified, sboupgrade will pull the list of requirements from the .info file for any specified slackbuild. If such a list exists, sboupgrade will look to see whether or not those requirements are already installed, and if not, it will ask whether or not it should attempt to install them first. This is recursive, so that ordering happens correctly. sboupgrade will refuse to handle circular requirements. sboupgrade will also note groupadd and useradd commands in README files and offer to run those first. If the README documents options of the KEY=value form, sboupgrade will offer the opportunity to set options.
->>>>>>> b9036db1
 .SH OPTIONS
 .P
 -h|--help
@@ -64,14 +56,11 @@
 .RE
 .P
 -R|--norequirements
-<<<<<<< HEAD
-=======
 .RS
 This option causes sboupgrade to skip requirement handling, but still show the README and prompt the user to proceed.
 .RE
 .P
 -z|--force-reqs
->>>>>>> b9036db1
 .RS
 When used in combination with the -f option, to force an update even if it would not constitute an update, this will cause sboupgrade to also rebuild all of that slackbuild's requirements. Normally with -f, only the slackbuild(s) specified, and any requirements not already installed, will be rebuilt. This allows for recursive upgrades, among other things.
 .RE
@@ -82,11 +71,7 @@
 .RE
 .SH BUGS
 .P
-<<<<<<< HEAD
-Requirement parsing is not foolproof; there are corner cases where it does not function as expected.
-=======
 None known, but there may be some. Please report any found to j@dawnrazor.net; patches are always welcome.
->>>>>>> b9036db1
 .SH SEE ALSO
 .P
 sbocheck(1), sboclean(1), sboconfig(1), sbofind(1), sboinstall(1), sbosnap(1), sbotools.conf(5)
