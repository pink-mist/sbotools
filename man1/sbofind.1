<<<<<<< HEAD
.TH sbofind 1 "Boomtime, Bureaucracy 58, 3178 YOLD" "sbotools 0.10 fnord" dawnrazor.net
=======
.TH sbofind 1 "Boomtime, Bureaucracy 58, 3178 YOLD" "sbotools 1.1 fnord" dawnrazor.net
>>>>>>> b9036db1
.SH NAME
.P
sbofind - search slackbuilds.org tree for a given name
.SH SYNAPSES
.P
sbofind [-h|-v] [-ir] search_term
.SH DESCRIPTION
.P
sbofind searches the names of all slackbuilds for a given term. It reports back any slackbuilds found along with the path for each. This is equivalent to running "cd /usr/ports; make search name=$search_term display=name,path" on a FreeBSD system. For a more general search, the slackbuilds.org site should be consulted, where tags also exist and are included in the searched fields.
.SH OPTIONS
.P
-h|--help
.RS
Show help information.
.RE
.P
-v|--version
.RS
Show version information.
.RE
.P
-i|--info
.RS
Show the contents of the .info file for each slackbuild found.
.RE
.P
-r|--readme
.RS
Show the contents of the README file for each slackbuild found.
.RE
.SH BUGS
.P
None known, but there may be some. Please report any found to j@dawnrazor.net; patches are always welcome.
.SH SEE ALSO
.P
sbocheck(1), sboclean(1), sboconfig(1), sboinstall(1), sboupgrade(1), sbosnap(1), sbotools.conf(5)
.SH AUTHOR
.P
Jacob Pipkin <j@dawnrazor.net><|MERGE_RESOLUTION|>--- conflicted
+++ resolved
@@ -1,8 +1,4 @@
-<<<<<<< HEAD
-.TH sbofind 1 "Boomtime, Bureaucracy 58, 3178 YOLD" "sbotools 0.10 fnord" dawnrazor.net
-=======
 .TH sbofind 1 "Boomtime, Bureaucracy 58, 3178 YOLD" "sbotools 1.1 fnord" dawnrazor.net
->>>>>>> b9036db1
 .SH NAME
 .P
 sbofind - search slackbuilds.org tree for a given name
