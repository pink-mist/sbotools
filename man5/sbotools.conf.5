--- conflicted
+++ resolved
@@ -1,8 +1,4 @@
-<<<<<<< HEAD
-.TH sbotools.conf 5 "Boomtime, Bureaucracy 58, 3178 YOLD" "sbotools 0.10 fnord" dawnrazor.net
-=======
 .TH sbotools.conf 5 "Boomtime, Bureaucracy 58, 3178 YOLD" "sbotools 1.1 fnord" dawnrazor.net
->>>>>>> b9036db1
 .SH NAME
 .P
 sbotools.conf - configuration file for sbotools commands.
