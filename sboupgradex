#!/usr/bin/env perl
#
# vim: set ts=4:noet
#
# sboinstall
# script to install a SlackBuild by name
#
# author: Jacob Pipkin <j@dawnrazor.net>
# license: WTFPL <http://sam.zoy.org/wtfpl/COPYING>

use 5.16.0;
use strict;
use warnings FATAL => 'all';
use SBO::Lib;
use Getopt::Long qw(:config bundling);
use File::Basename;

my $self = basename ($0);

sub show_usage () {
    print <<EOF
Usage: $self (options) [package]

Options (defaults shown first where applicable):
  -h|--help:
    this screen.
  -v|--version:
    version information.
  -c|--noclean (FALSE|TRUE):
    set whether or not to clean working directories after building.
  -d|--distclean (TRUE|FALSE):
    set whether or not to clean distfiles afterward.
  -f|--force:
    force an update, even if the "upgrade" version is the same or lower.
  -i|--noinstall:
    do not run installpkg at the end of the build process.
  -j|--jobs (FALSE|#):
    specify "-j" setting to make, for multicore systems; overrides conf file.
  -N|--installnew:
    install any new SBo's listed.
  -r|--nointeractive:
    non-interactive; skips README and all prompts.
  -R|--norequirements:
    view the README but do not handle requirements, commands, or options.
  -z|--force-reqs:
    when used with -f, will force rebuilding an SBo's requirements as well.

EOF
}

my $noclean = $config{NOCLEAN};
my $distclean = $config{DISTCLEAN};
my $jobs = $config{JOBS};
my ($help, $vers, $force, $no_install, $install_new, $non_int, $no_reqs,
    $force_reqs, $only_new, $compat32);

GetOptions (
    'help|h'            => \$help,
    'version|v'         => \$vers,
    'noclean|c=s'       => \$noclean,
    'distclean|d=s'     => \$distclean,
    'force|f'           => \$force,
    'noinstall|i'       => \$no_install,
    'jobs|j=s'          => \$jobs,
    'installnew|N'      => \$install_new,
    'nointeractive|r'   => \$non_int,
    'norequirements|R'  => \$no_reqs,
    'force-reqs|z'      => \$force_reqs,
    'only-new|o'        => \$only_new,
    'compat32|p'        => \$compat32,
);

show_usage and exit 0 if $help;
show_version and exit 0 if $vers;
show_usage and exit 0 unless exists $ARGV[0];

$noclean = $noclean eq 'TRUE' ? 1 : 0;
$distclean = $distclean eq 'TRUE' ? 1 : 0;

my $rootpkg = $ARGV[0];
my %warnings;
my %options;
my $build_queue; 
<<<<<<< HEAD
my %locations;
my $build = 0;
=======
>>>>>>> 51b62ac5

if ($no_reqs) {
    $build_queue = \@ARGV;
} else {
    $build_queue = get_build_queue(\@ARGV, \%warnings);
}

my %locations = get_sbo_location ($build_queue);

sub get_readme_path ($) {
    exists $_[0] or script_error 'get_readme_path requires an argument.';
    my $sbo = shift;
    return $locations{$sbo} .'/README';
}

# look for any (user|group)add commands in the README
sub get_user_group ($) {
    exists $_[0] or script_error 'get_user_group requires an argument';
    my $readme = shift;
    my @cmds = $readme =~ /^\s*#*\s*(useradd.*|groupadd.*)/mg;
    return \@cmds;
}

# offer to run any user/group add commands
sub ask_user_group {
    exists $_[1] or script_error 'ask_user_group requires two arguments';
    my ($cmds, $readme) = @_;
    say "\n". $readme;
    print "\nIt looks like this slackbuild requires the following";
    say ' command(s) to be run first:';
    say "    # $_" for @$cmds;
    print 'Shall I run them prior to building? [y] ';
    if (<STDIN> =~ /^[Yy\n]/) {
        return $cmds;
        for my $cmd (@$cmds) {
            system ($cmd) == 0 or warn "\"$cmd\" exited non-zero\n";
        }
    }
}

# see if the README mentions any options
sub get_opts ($) {
    exists $_[0] or script_error 'get_opts requires an argument';
    my $readme = shift;
    return $readme =~ /[A-Z0-9]+=[^\s]/ ? 1 : undef;
}

# provide an opportunity to set options
sub ask_opts ($) {
    exists $_[0] or script_error 'ask_opts requires an argument';
    my $readme = shift;
    say "\n". $readme;
    print "\nIt looks this slackbuild has options; would you like to set any";
    print ' when the slackbuild is run? [n] ';
    if (<STDIN> =~ /^[Yy]/) {
        my $ask = sub () {
            print "\nPlease supply any options here, or enter to skip: ";
            chomp (my $opts = <STDIN>);
            return if $opts =~ /^\n/;
            return $opts;
        };
        my $kv_regex = qr/[A-Z0-9]+=[^\s]+(|\s([A-Z]+=[^\s]+){0,})/;
        my $opts = &$ask;
        return unless $opts;
        FIRST: while ($opts !~ $kv_regex) {
            warn "Invalid input received.\n";
            $opts = &$ask; 
        }
        return $opts;
    }
    return;
}

sub user_prompt {
        exists $_[1] or script_error 'user_prompt requires two arguments.';
        my ($sbo, $location) = @_;
        my $fh = open_read ($location .'/README');
        my $readme = do {local $/; <$fh>};
        close $fh;

        # check for user/group add commands, offer to run any found
        my $user_group = get_user_group $readme;
        ask_user_group ($user_group, $readme)  if $$user_group[0];

        # check for options mentioned in the README
        my $opts = 0;
        $opts = ask_opts $readme if get_opts $readme;
        print "\n". $readme unless $opts;
        $options{$sbo} = $opts if $opts;
        
        print "\nProceed with $sbo? [y]: ";
        return 0 unless <STDIN> =~ /^[Yy\n]/;
        return 1;
}

# do the things with the provided sbos - whether upgrades or new installs.
sub process_sbos ($) {
    exists $_[0] or script_error 'process_sbos requires an argument.';
    my $todo = shift;
    my %failures;
    FIRST: for my $sbo (@$todo) {
        my $opts = 0;
        $opts = $options{$sbo} if defined $options{$sbo};
        # switch compat32 on if upgrading a -compat32
        # else make sure compat32 is off
        if ($sbo =~ /-compat32$/) {
            $compat32 = 1;
        } else {
            $compat32 = 0;
        }
        my ($version, $pkg, $src);
        eval { ($version, $pkg, $src) = do_slackbuild (
            OPTS    => $opts,
            JOBS    => $jobs,
            LOCATION  => $locations{$sbo},
            COMPAT32  => $compat32,
        ); };
        if ($@) {
            $failures{$sbo} = $@;
        } else {
            
            do_upgradepkg $pkg unless $no_install;      

            unless ($distclean) {
                make_clean (SBO => $sbo, SRC => $src, VERSION => $version)
                    unless $noclean;
            } else {
                make_distclean (
                    SBO     => $sbo,
                    SRC     => $src,
                    VERSION   => $version,
                    LOCATION  => $locations{$sbo},
                );
            }
            # move package to $config{PKG_DIR} if defined
            unless ($config{PKG_DIR} eq 'FALSE') {
                my $dir = $config{PKG_DIR};
                unless (-d $dir) {
                    mkdir ($dir) or warn "Unable to create $dir\n";
                }
                if (-d $dir) {
                    move ($pkg, $dir), say "$pkg stored in $dir";
                } else {
                    warn "$pkg left in /tmp\n";
                }
            } elsif ($distclean) {
                unlink $pkg;
            }
        }
    }
    return %failures;
}

sub print_failures {
    if (exists $_[0]) {
        my %failures = @_;
        say 'Failures:';
		say "  $_: $failures{$_}" for keys %failures;
        exit 1;
    }
}

my $installed = get_installed_sbos;
my $inst_names = get_inst_names $installed;
my $upgrade_queue;

# deal with any updates prior to any new installs.
# no reason to bother if only_new is specified, ie running from sboinstall.
goto INSTALL_NEW if $only_new;

# doesn't matter what's updatable and what's not if force is specified
my @updates unless $force;
unless ($force) {
    my $updates = get_available_updates;
    push @updates, $$_{name} for @$updates;
}

# but without force, we only want to update what there are updates for
unless ($force) {
    for my $sbo (@$build_queue) {
        if ($sbo ~~ @updates) {
            push @$upgrade_queue, $sbo;
        }
    }
} else {
    for my $sbo (@$build_queue) {
        if ($sbo ~~ @$inst_names) {
            push @$upgrade_queue, $sbo;
        }
    }
}

# Get user input regarding upgrades
my @temp_queue;
for my $sbo (@$upgrade_queue) {
    unless ($non_int) {
        if (user_prompt($sbo, $locations{$sbo})) {
                push(@temp_queue, $sbo);
                say "$sbo added to upgrade queue.";  
        } else {
            last;
        }
    } else {
        push(@temp_queue, $sbo);
        say "\n$sbo added to upgrade queue.";
    }
}

# Remove upgrades from build queue
for my $sbo (@$upgrade_queue) {
    if ($sbo ~~ @$build_queue) {
        my $count = 0;
        for my $i (@$build_queue) {
            if ($i eq $sbo) {
                splice(@$build_queue, $count, 1);
                last;
            }
            $count++;
        }
    }
}
@$upgrade_queue = @temp_queue;
$build = 1 if exists $$upgrade_queue[0];

INSTALL_NEW:
goto BEGIN_BUILD unless $install_new;
@temp_queue = ();
for my $sbo (@$build_queue) {
    my $name = $compat32 ? "$sbo-compat32" : $sbo;
    warn "$name already installed.\n" and next if $name ~~ @$inst_names;
    $locations{$name} = get_sbo_location ($sbo) if $compat32;
    unless ($non_int) {
        # if compat32 is TRUE, we need to see if the non-compat version exists.
        if ($compat32) {
            unless ($sbo ~~ @$inst_names) {
                if (user_prompt($sbo, $locations{$sbo})){
                    push(@temp_queue, $sbo);
                    say "$sbo added to install queue.";
                } else {
                    last;
                }
            } 
        }
        if (user_prompt($name, $locations{$name})) {
                push(@temp_queue, $name);
                say "$name added to install queue.";  
        } else {
            last;
        }
    } else {
        push(@temp_queue, $sbo);
        say "\n$name added to build queue.";
    }
}
@$build_queue = @temp_queue;
$build = 1 if exists $$build_queue[0];

BEGIN_BUILD:
@$build_queue = () unless $install_new; 
exit 0 unless $build;
print "\n";
say "Upgrade queue: " . join(' ', @$upgrade_queue) if exists $$upgrade_queue[0];
say "Install queue: " . join(' ', @$build_queue) if exists $$build_queue[0];
unless ($non_int) {
    print "\nAre you sure you wish to continue? [y]: ";
    exit 0 unless <STDIN> =~ /^[Yy\n]/;
}

my %failures = process_sbos $upgrade_queue if exists $$upgrade_queue[0];
print_failures (%failures);

%failures = process_sbos $build_queue if exists $$build_queue[0];
print_failures (%failures);

exit 0;<|MERGE_RESOLUTION|>--- conflicted
+++ resolved
@@ -81,11 +81,8 @@
 my %warnings;
 my %options;
 my $build_queue; 
-<<<<<<< HEAD
 my %locations;
 my $build = 0;
-=======
->>>>>>> 51b62ac5
 
 if ($no_reqs) {
     $build_queue = \@ARGV;
