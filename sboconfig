--- conflicted
+++ resolved
@@ -8,11 +8,7 @@
 # author: Jacob Pipkin <j@dawnrazor.net>
 # license: WTFPL <http://sam.zoy.org/wtfpl/COPYING>
 
-<<<<<<< HEAD
-use 5.12.3;
-=======
 use 5.16.0;
->>>>>>> b9036db1
 use strict;
 use warnings FATAL => 'all';
 use SBO::Lib;
@@ -106,12 +102,9 @@
 
 # safely modify our conf file; write its contents to a temp file, modify the
 # temp file, write the contents of the temp file back to the conf file
-<<<<<<< HEAD
-=======
 # TODO: if multiple options are provided to this script, this sub should write
 # them all at once, instead of only a single one and having to call it once for
 # each option specified to the script.
->>>>>>> b9036db1
 sub config_write ($$) {
 	exists $_[1] or script_error 'config_write requires two arguments.';
 	my ($key, $val) = @_;
