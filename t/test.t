#!/usr/bin/env perl

use 5.16.0;
use strict;
use warnings FATAL => 'all';
use File::Temp qw(tempdir tempfile);
use Test::More;
use File::Copy;
use Text::Diff;
use lib ".";
use SBO::Lib;

chomp(my $pwd = `pwd`);
my $sbo_home = "$pwd/sbo";

$conf_file = "$pwd/sbotools.conf";
read_config;
$config{SBO_HOME} = $sbo_home;
$SBO::Lib::distfiles = "$sbo_home/distfiles";
$SBO::Lib::slackbuilds_txt = "$sbo_home/SLACKBUILDS.TXT";

# config settings tests
is($config{DISTCLEAN}, 'FALSE', 'config{DISTCLEAN} is good');
is($config{JOBS}, 2, 'config{JOBS} is good');
is($config{NOCLEAN}, 'FALSE', 'config{NOCLEAN} is good');
is($config{PKG_DIR}, 'FALSE', 'config{PKG_DIR} is good');
is($config{SBO_HOME}, "$pwd/sbo", 'config{SBO_HOME} is good');

# open_read, open_fh tests
my $fh = open_read ('./test.t');
is(ref $fh, 'GLOB', 'open_read works');
close $fh;

# test to ensure tempdir is defined by default
ok(defined $tempdir, '$tempdir is defined');

# show_version test
is(show_version, 1, 'show_version is good');

# get_slack_version test
is(get_slack_version, '14.0', 'get_slack_version is good');

# chk_slackbuilds_txt tests
is(chk_slackbuilds_txt, 1, 'chk_slackbuilds_txt is good');
move("$sbo_home/SLACKBUILDS.TXT", "$sbo_home/SLACKBUILDS.TXT.moved");
is(chk_slackbuilds_txt, undef,
	'chk_slackbuilds_txt returns false with no SLACKBUILDS.TXT');
move("$sbo_home/SLACKBUILDS.TXT.moved", "$sbo_home/SLACKBUILDS.TXT");

#ok (rsync_sbo_tree == 1, 'rsync_sbo_tree is good');
#ok (update_tree == 1, 'update_tree is good');

# slackbuilds_or_fetch test
is(slackbuilds_or_fetch, 1, 'slackbuilds_or_fetch is good');

# get_installed_sbos test
print "pseudo-random sampling of get_installed_sbos output...\n";
$SBO::Lib::pkg_db = "$pwd/packages";
my $installed = get_installed_sbos; 
for my $key (keys @$installed) {
	is($$installed[$key]{version}, '1.13') if $$installed[$key]{name} eq
		'OpenAL';
	is($$installed[$key]{version}, '9.5.1_enu') if $$installed[$key]{name} eq
		'adobe-reader';
	is($$installed[$key]{version}, '4.1.3') if $$installed[$key]{name} eq
		'libdvdnav';
	is($$installed[$key]{version}, '0.8.8.4') if $$installed[$key]{name} eq
		'libmodplug';
	is($$installed[$key]{version}, '575') if $$installed[$key]{name} eq
		'unetbootin';
	is($$installed[$key]{version}, '2.6.0') if $$installed[$key]{name} eq
		'zdoom';
}
print "completed pseudo-random testing of get_installed_sbos \n";

# get_sbo_location tests
is(get_sbo_location ('nginx'), "$sbo_home/network/nginx",
	'get_sbo_location is good');
is(get_sbo_location ('omgwtfbbq'), undef,
	'get_sbo_location returns false with not-an-sbo input');
my @finds = qw(nginx gmpc);
my %locs = get_sbo_location(@finds);
is($locs{nginx}, "$sbo_home/network/nginx",
	'get_sbo_location passed array #1 good');
is($locs{gmpc}, "$sbo_home/audio/gmpc", 'get_sbo_location passed array #2 good');
%locs = get_sbo_location(\@finds);
is($locs{nginx}, "$sbo_home/network/nginx",
	'get_sbo_location passed array ref #1 good');
is($locs{gmpc}, "$sbo_home/audio/gmpc",
	'get_sbo_location passed array ref #2 good');

# get_available_updates tests
my $updates = get_available_updates; 
say "have updates";
for my $key (keys @$updates) {
	is($$updates[$key]{installed}, '1.15', 
		'$$updates[$key]{installed} good for mutagen') if $$updates[$key]{name}
		eq 'mutagen';
	is($$updates[$key]{update}, '1.20',
		'$$updates[$key]{update} good for mutagen') if $$updates[$key]{name} eq
		'mutagen';
}

# get_arch test
is(get_arch, 'x86_64', 'get_arch is good');

# get_download_info tests
my %dl_info = get_download_info(LOCATION => "$sbo_home/system/wine", X64 => 0);
my $link = 'http://downloads.sf.net/wine/source/1.4/wine-1.4.1.tar.bz2';
is($dl_info{$link}, '0c28702ed478df7a1c097f3a9c4cabd6',
	'get_download_info test 01 good.');
$link = 'http://www.unrealize.co.uk/source/dibeng-max-2010-11-12.zip';
is($dl_info{$link}, '97159d77631da13952fe87e846cf1f3b',
	'get_download_info test 02 good.');

# get_sbo_downloads tests
%dl_info = get_sbo_downloads(LOCATION => "$sbo_home/system/wine");
$link = 'http://downloads.sf.net/wine/source/1.4/wine-1.4.1.tar.bz2';
is($dl_info{$link}, '0c28702ed478df7a1c097f3a9c4cabd6',
	'get_sbo_downloads test 01 good.');
$link = 'http://www.unrealize.co.uk/source/dibeng-max-2010-11-12.zip';
is($dl_info{$link}, '97159d77631da13952fe87e846cf1f3b',
	'get_sbo_downloads test 02 good.');
my %downloads = get_sbo_downloads(LOCATION => "$sbo_home/system/ifuse");
$link = 'http://www.libimobiledevice.org/downloads/ifuse-1.1.1.tar.bz2';
is($downloads{$link}, '8d528a79de024b91f12f8ac67965c37c',
	'get_sbo_downloads test 03 good.');

# get_filename_from_link test
is(get_filename_from_link(
	'http://www.libimobiledevice.org/downloads/ifuse-1.1.1.tar.bz2'),
	"$sbo_home/distfiles/ifuse-1.1.1.tar.bz2", 'get_file_from_link good');
is(get_filename_from_link('adf;lkajsdfaksjdfalsdjfalsdkfjdsfj'), undef,
	'get_filename_from_link good with invalid input');

# compute_md5sum test
is(compute_md5sum("$sbo_home/distfiles/test.file"),
	'593d3125d3170f0b5326a40a253aa6fd', 'compute_md5sum good');

# verify_distfile test
is(verify_distfile("http://dawnrazor.net/test.file",
	'593d3125d3170f0b5326a40a253aa6fd'), 1, 'verify_distfile good');

# get_sbo_version test
is(get_sbo_version("$sbo_home/system/wine"), '1.4.1', 'get_sbo_version good');

# get_symlink_from_filename test
is(get_symlink_from_filename("$sbo_home/distfiles/test.file",
	"$sbo_home/system/laptop-mode-tools"),
	"$sbo_home/system/laptop-mode-tools/test.file",
	'get_symlink_from_filename good');

# check_x32 tests
ok(check_x32("$sbo_home/system/wine"), 'check_x32 true for 32-bit only wine');
ok(!(check_x32("$sbo_home/system/ifuse")),
	'check_x32 false for not-32-bit-only ifuse');

# check_multilib tests
ok(check_multilib, 'check_multilib good');

# create_symlinks tests
%downloads = get_sbo_downloads(LOCATION => "$sbo_home/system/wine", 32 => 1);
my @symlinks = create_symlinks "$sbo_home/system/wine", %downloads;
is($symlinks[0], "$sbo_home/system/wine/wine-1.4.1.tar.bz2",
	'$symlinks[0] good for create_symlinks');
is($symlinks[1], "$sbo_home/system/wine/dibeng-max-2010-11-12.zip",
	'$symlinks[1] good for create_symlinks');

# grok_temp_file, get_src_dir/get_pkg_name tests
my $tempdir = tempdir(CLEANUP => 1);
my $tempfh = tempfile(DIR => $tempdir);
my $lmt = 'laptop-mode-tools_1.60';
print {$tempfh} "$lmt/COPYING\n";
print {$tempfh} "$lmt/Documentation/\n";
print {$tempfh} "$lmt/README\n";
print {$tempfh} "Slackware package skype-2.2.0.35-i486-1_SBo.tgz created.\n";
is(get_src_dir $tempfh, 'laptop-mode-tools_1.60', 'get_src_dir good');
is(get_pkg_name $tempfh, 'skype-2.2.0.35-i486-1_SBo.tgz', 'get_pkg_name good');
close $tempfh;

# check_distfiles test
%downloads = get_sbo_downloads(LOCATION => "$sbo_home/perl/perl-Sort-Versions");
is((check_distfiles %downloads), 1, 'check_distfiles good');

# check_home tests
$config{SBO_HOME} = "$pwd/test_sbo";
ok(check_home, 'check_home returns true with new non-existent directory');
ok(-d "$pwd/test_sbo", 'check_home creates $config{SBO_HOME}');
ok(check_home, 'check_home returns true with new existent empty directory');
rmdir "$pwd/test_sbo";
$config{SBO_HOME} = $sbo_home;

# get_sbo_from_loc tests
is(get_sbo_from_loc('/home/d4wnr4z0r/sbo.git/system/ifuse'), 'ifuse',
	'get_sbo_from_loc returns correctly with valid input');
ok(! get_sbo_from_loc('omg_wtf_bbq'),
	'get_sbo_from_loc returns false with invalid input');

# get_distfile tests
my $distfile = "$sbo_home/distfiles/Sort-Versions-1.5.tar.gz";
unlink $distfile if -f $distfile;
is(get_distfile
	('http://search.cpan.org/CPAN/authors/id/E/ED/EDAVIS/Sort-Versions-1.5.tar.gz',
	'5434f948fdea6406851c77bebbd0ed19'), 1, 'get_distfile is good');
unlink $distfile;

# rewrite_slackbuild/revert_slackbuild tests
my $rewrite_dir = tempdir(CLEANUP => 1);
copy("$sbo_home/system/ifuse/ifuse.SlackBuild", $rewrite_dir);
my $slackbuild = "$rewrite_dir/ifuse.SlackBuild";
$tempfh = tempfile(DIR => $rewrite_dir);
my $tempfn = get_tmp_extfn $tempfh;
my %changes = ();
is(rewrite_slackbuild (SLACKBUILD => $slackbuild, TEMPFN => $tempfn,
	CHANGES => \%changes), 1, 'rewrite_slackbuild with no %changes good');
ok(-f "$slackbuild.orig", 'rewrite_slackbuild backing up original is good.');
is(revert_slackbuild $slackbuild, 1, 'revert_slackbuild is good');
$changes{libdirsuffix} = '';
$changes{make} = '-j 5';
$changes{arch_out} = 'i486';
is(rewrite_slackbuild (SLACKBUILD => $slackbuild, CHANGES => \%changes,
	C32 => 1, SBO => 'ifuse'), 1, 'rewrite_slackbuild test w/ all %changes');
ok(-f "$slackbuild.orig", 'rewrite_slackbuild backing up original is good.');
my $expected_out = '55c55
<   LIBDIRSUFFIX="64"
---
>   LIBDIRSUFFIX=""
67c67
< tar xvf $CWD/$PRGNAM-$VERSION.tar.bz2
---
> tar xvf $CWD/ifuse-1.1.1.tar.bz2
103c103
< /sbin/makepkg -l y -c n $OUTPUT/$PRGNAM-$VERSION-$ARCH-$BUILD$TAG.${PKGTYPE:-tgz}
---
> /sbin/makepkg -l y -c n $OUTPUT/$PRGNAM-$VERSION-i486-$BUILD$TAG.${PKGTYPE:-tgz}
';
is(diff("$slackbuild.orig", $slackbuild, {STYLE => 'OldStyle'}),
	$expected_out, 'all changed lines rewritten correctly');
is(revert_slackbuild $slackbuild, 1, 'revert_slackbuild is good again');

# get_from_info tests
my $test_loc = "$sbo_home/system/ifuse";
my %params = (LOCATION => $test_loc);
my $info = get_from_info(%params, GET => 'VERSION');
is($$info[0], '1.1.1', 'get_from_info GET => VERSION is good');
$info = get_from_info(%params, GET => 'HOMEPAGE');
is($$info[0], 'http://www.libimobiledevice.org',
	'get_from_info GET => HOMEPAGE is good');
$info = get_from_info(%params, GET => 'DOWNLOAD_x86_64');
is($$info[0], "", 'get_from_info GET => DOWNLOAD_x86_64 is good');

# get_update_list tests
my $listing = get_update_list;
s/\s//g for @$listing;
for my $item (@$listing) {
	is($item, 'ffmpeg-0.8.7<needsupdating(SBohas0.11.1)',
		'get_update_list output good for ffmpeg') if $item =~ /^ffmpeg/;
	is($item, 'mutagen-1.15<needsupdating(SBohas1.20)',
		'get_update_list output good for mutagen') if $item =~ /^atkmm/;
}

# remove_stuff test - can only really test for invalid input
is(remove_stuff('/omg/wtf/bbq'), 1, 'remove_stuff good for invalid input');

# config_write test
chmod 0444, $conf_file;
is(config_write ('OMG', 'WTF'), undef,
	'config_write returned undef correctly');
chmod 
chmod 0644, $conf_file;

# perform_search tests
my $findings = perform_search('desktop');
for my $found (@$findings) {
	for my $key (keys %$found) {
		my $section = 'desktop';;
		if ($key eq 'libdesktop-agnostic') {
			$section = 'libraries';
		} elsif ($key eq 'mendeleydesktop') {
			$section = 'academic';
		} elsif ($key eq 'gtk-recordmydesktop' || $key eq 'huludesktop') {
			$section = 'multimedia';
		} elsif ($key eq 'gnome-python-desktop') {
			$section = 'python';
		} elsif ($key eq 'gsettings-desktop-schemas') {
			$section = 'system';
		}
		is($$found{$key}, "$sbo_home/$section/$key",
			'perform_search good for $search eq desktop');
	}
}

# get_inst_names test
$installed = get_installed_sbos;
my $inst_names = get_inst_names $installed;
ok('zdoom' ~~ @$inst_names, 'get_inst_names is good');

# get_reqs tests
# $SBO::Lib::no_reqs = 0;
# no longer valid - there are no longer any circular requirements.
# ok (! (get_requires 'zarafa', "$sbo_home/network/zarafa"),
#	'get_requires good for circular requirements');
my $reqs = get_requires 'gmpc';#, "$sbo_home/audio/gmpc";
my $say = 'get_requires good for normal req list';
is($$reqs[0], 'gob2', $say);
is($$reqs[1], 'libmpd', $say);
is($$reqs[2], 'vala', $say);
$reqs = get_requires 'doomseeker';
is($$reqs[0], '%README%', 'get_requires good for REQUIRES="%README%"');
is(get_requires 'krb5', undef, 'get_requires good for REQUIRES=""');

# get_user_group tests
$fh = open_read "$sbo_home/network/nagios/README";
my $readme = do {local $/; <$fh>};
close $fh;
my $cmds = get_user_group $readme;
is($$cmds[0], 'groupadd -g 213 nagios', 'get_user_group good for # groupadd');
is($$cmds[1], 'useradd -u 213 -d /dev/null -s /bin/false -g nagios nagios',
	'get_user_group for # useradd');
$fh = open_read "$sbo_home/network/havp/README";
$readme = do {local $/; <$fh>};
close $fh;
$cmds = get_user_group $readme;
is($$cmds[0], 'groupadd -g 210 clamav', 'get_user_group good for groupadd');
is($$cmds[1], 'useradd -u 256 -d /dev/null -s /bin/false -g clamav havp',
	'get_user_group good for useradd');

# get_opts test
$fh = open_read "$sbo_home/games/vbam/README";
$readme = do {local $/; <$fh>};
close $fh;
ok(get_opts $readme, 'get_opts good where README defines opts');
$fh = open_read "$sbo_home/audio/gmpc/README";
$readme = do {local $/; <$fh>};
close $fh;
ok(! (get_opts $readme), 'get_opts good where README does not define opts');

# clean_reqs tests

# $SBO::Lib::compat32 = 0;
# $reqs = get_requires "zdoom", "$sbo_home/games/zdoom";
# $reqs = clean_reqs $reqs;
# ok (! $$reqs[0], 'clean_reqs good for already installed reqs');
# $reqs = get_requires 'gmpc', "$sbo_home/audio/gmpc";
# $reqs = clean_reqs $reqs;
# is ($$reqs[0], 'gob2', 'clean_reqs good for un/installed reqs.');
# is ($$reqs[1], 'libmpd', 'clean_reqs good for un/installed reqs.');

# queue tests

# test multiple sbo's
# sbo's: zdoom', 'bsnes', 'spring', 'OpenAL'
# expected queue: p7zip fmodapi eawpats TiMidity++ zdoom OpenAL bsnes jdk DevIL spring
my $warnings = {()};;
my @t_argv = ( 'zdoom', 'bsnes', 'spring', 'OpenAL' );
my $queue;
for my $sbo (@t_argv) {
    my $queue_sbo = get_build_queue([$sbo], $warnings);
    $queue = merge_queues($queue, $queue_sbo);
}
my $count = @$queue;
is($count, 10, 'get_build_queue returns correct amount for multiple sbos');
is($$queue[0], 'p7zip', 'get_build_queue first entry correct for multiple sbos');
is($$queue[2], 'eawpats', 'get_build_queue third entry correct for multiple sbos');
is($$queue[4], 'zdoom', 'get_build_queue fifth entry correct for multiple sbos');
is($$queue[6], 'bsnes', 'get_build_queue seventh entry correct for multiple sbos');
is($$queue[8], 'DevIL', 'get_build_queue ninth entry correct for multiple sbos');

# test single sbo
# sbo: zdoom
# expected queue: p7zip fmodapi eawpats TiMidity++ zdoom
$queue = get_build_queue ['zdoom'], $warnings;
@$queue = reverse @$queue;
$count = @$queue;
is($count, 5, 'get_build_queue returns correct amount for single sbo');
is($$queue[0], 'p7zip', 'get_build_queue first entry correct for single sbo');
is($$queue[2], 'eawpats', 'get_build_queue third entry correct for single sbo');
is($$queue[4], 'zdoom', 'get_build_queue fifth entry correct for single sbo');

# test get_required_by
get_reverse_reqs $inst_names;
my $required = get_required_by('p7zip');
is($$required[0], 'unetbootin', 'get_required_by good for populated req_by list');
is($$required[1], 'zdoom', 'get_required_by good for populated req_by list');
is( get_required_by('zdoom'), undef, 'get_required_by good for empty req_by list');

# test confirm_remove
@SBO::Lib::confirmed=('p7zip', 'eawpats', 'bsnes');
confirm_remove('zdoom');
$count = @SBO::Lib::confirmed;
is($count, 4, 'confirm_remove good for new sbo');
confirm_remove('zdoom');
$count = @SBO::Lib::confirmed;
is($count, 4, 'confirm_remove good for duplicate sbo');

<<<<<<< HEAD
# test get_readme_contents
ok((get_readme_contents "$sbo_home/network/nagios"), 'get_readme_contents is good');
=======
# test get_dl_fns
my $downloads = [
	'http://developer.download.nvidia.com/cg/Cg_3.1/Cg-3.1_April2012_x86.tgz'
];
my $fns = get_dl_fns $downloads;
is($$fns[0], 'Cg-3.1_April2012_x86.tgz', 'get_dl_fns test, one input');
$downloads = [
	'http://download.virtualbox.org/virtualbox/4.2.0/VirtualBox-4.2.0.tar.bz2',
	'http://download.virtualbox.org/virtualbox/4.2.0/VBoxGuestAdditions_4.2.0.iso',
	'http://download.virtualbox.org/virtualbox/4.2.0/UserManual.pdf',
	'http://download.virtualbox.org/virtualbox/4.2.0/SDKRef.pdf',
];
$fns = get_dl_fns $downloads;
is($$fns[0], 'VirtualBox-4.2.0.tar.bz2', 'get_dl_fns test, multiple inputs 01');
is($$fns[2], 'UserManual.pdf', 'get_dl_fns test, multiple inputs 02');

# test get_dc_regex - multiple tests for various types of input
my $line = 'tar xvf $CWD/$PRGNAM-$VERSION.tar.?z*';
my ($regex, $initial) = get_dc_regex $line;
is($regex, '(?^u:/[^-]+-[^-]+.tar.[a-z]z.*)', 'get_dc_regex test 01.1');
is($initial, '/', 'get_dc_regex test 01.2');
$line = 'tar xvf $CWD/Oracle_VM_VirtualBox_Extension_Pack-$VERSION.vbox-extpack';
($regex, $initial) = get_dc_regex $line;
is($regex, '(?^u:/Oracle_VM_VirtualBox_Extension_Pack-[^-]+.vbox-extpack)',
	'get_dc_regex test 02.1');
is($initial, '/', 'get_dc_regex test 02.2');
$line = 'tar xvf $CWD/${PRGNAM}-source-$(echo $VERSION).tar.gz';
($regex, $initial) = get_dc_regex $line;
is($regex, '(?^u:/[^-]+-source-[^-]+.tar.gz)', 'get_dc_regex test 03.1');
is($initial, '/', 'get_dc_regex test 03.2');
$line = '( tar xvf xapian-bindings-$VERSION.tar.gz';
($regex, $initial) = get_dc_regex $line;
is($regex, '(?^u: xapian-bindings-[^-]+.tar.gz)', 'get_dc_regex test 04.1');
is($initial, ' ', 'get_dc_regex test 04.2');
>>>>>>> 9951755a

# end of tests.
done_testing();<|MERGE_RESOLUTION|>--- conflicted
+++ resolved
@@ -393,10 +393,9 @@
 $count = @SBO::Lib::confirmed;
 is($count, 4, 'confirm_remove good for duplicate sbo');
 
-<<<<<<< HEAD
 # test get_readme_contents
 ok((get_readme_contents "$sbo_home/network/nagios"), 'get_readme_contents is good');
-=======
+
 # test get_dl_fns
 my $downloads = [
 	'http://developer.download.nvidia.com/cg/Cg_3.1/Cg-3.1_April2012_x86.tgz'
@@ -431,7 +430,6 @@
 ($regex, $initial) = get_dc_regex $line;
 is($regex, '(?^u: xapian-bindings-[^-]+.tar.gz)', 'get_dc_regex test 04.1');
 is($initial, ' ', 'get_dc_regex test 04.2');
->>>>>>> 9951755a
 
 # end of tests.
 done_testing();